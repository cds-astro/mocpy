--- conflicted
+++ resolved
@@ -17,6 +17,7 @@
 from astropy.utils.data import download_file
 
 import contextlib
+
 with contextlib.suppress(ImportError):
     from astropy_healpix import HEALPix
 
@@ -31,6 +32,7 @@
 
 __license__ = "BSD 3-Clause License"
 __email__ = "matthieu.baumann@astro.unistra.fr, thomas.boch@astro.unistra.fr, manon.marchand@astro.unistra.fr, francois-xavier.pineau@astro.unistra.fr"
+
 
 class MOC(AbstractMOC):
     """
@@ -78,7 +80,9 @@
             store_index: index of the S-MOC in the rust-side storage
         """
         if create_key != MOC.__create_key:
-            raise PermissionError("S-MOC instantiation is only allowed by class or super-class methods")
+            raise PermissionError(
+                "S-MOC instantiation is only allowed by class or super-class methods",
+            )
 
         super().__init__(
             AbstractMOC._create_key,
@@ -119,15 +123,7 @@
         Please use `~mocpy.moc.MOC.split_count` first to ensure the number is not too high
         """
         indices = mocpy.split(self._store_index, include_indirect_neighbours)
-<<<<<<< HEAD
-        mocs = list(map(
-            lambda index: MOC(MOC.__create_key, index),
-            indices,
-        ))
-        return mocs
-=======
-        return map(lambda index: MOC(MOC.__create_key, index),indices) # noqa: C417
->>>>>>> ce80aef3
+        return [MOC(MOC.__create_key, index) for index in indices]
 
     def degrade_to_order(self, new_order):
         """
@@ -262,7 +258,7 @@
         )
         if keep_inside:
             return mask
-        else: # noqa: RET505
+        else:  # noqa: RET505
             return ~mask
 
     # TODO: implement: def contains_including_surrounding(self, lon, lat, distance)
@@ -464,7 +460,7 @@
             lat=skycrd.icrs.dec,
             max_norder=max_norder,
         )
-        return moc # noqa: RET504
+        return moc  # noqa: RET504
 
     @classmethod
     def from_fits_images(cls, path_l, max_norder, hdu_index=0):
@@ -492,7 +488,8 @@
         for filename in path_l:
             with fits.open(filename) as hdul:
                 current_moc = MOC.from_fits_image(
-                    hdu=hdul[hdu_index], max_norder=max_norder,
+                    hdu=hdul[hdu_index],
+                    max_norder=max_norder,
                 )
                 moc = moc.union(current_moc)
 
@@ -1147,7 +1144,7 @@
 
         Parameters
         ----------
-        max_rows : int, optional 
+        max_rows : int, optional
                 maximum number of row returned
         timeout : float, optional
                 timeout before aborting the query, default to 1000s
@@ -1163,7 +1160,7 @@
         ----------
         table_id : str
                 corresponds to a VizieR table id
-        max_rows : int, optional 
+        max_rows : int, optional
                 maximum number of row returned
         timeout : float, optional
                 timeout before aborting the query, default to 1000s
@@ -1205,7 +1202,13 @@
 
     # note to devs: performing function call in function definition won't bring a bug
     # only because this defines a constant. ignoring BugBear warning B008 here. Do not reproduce.
-    def wcs(self, fig, coordsys="icrs", projection="AIT", rotation=Angle(0, u.radian)): # noqa: B008
+    def wcs(
+        self,
+        fig,
+        coordsys="icrs",
+        projection="AIT",
+        rotation=Angle(0, u.radian),
+    ):
         """
         Get a wcs that can be given to matplotlib to plot the MOC.
 
@@ -1216,7 +1219,7 @@
         coordsys : str, optional
             Coordinate system. Default to "icrs". Must be in ["icrs", "galactic"].
         projection : str, optional
-            World base -> Image base projection type. 
+            World base -> Image base projection type.
             See http://docs.astropy.org/en/stable/wcs/#supported-projections for
             the projections currently supported in astropy. Default to Aitoff.
         rotation : `~astropy.coordinates.Angle`, optional
@@ -1356,7 +1359,7 @@
         plt.show()
 
     @classmethod
-    def load(cls, path, format="fits"): # noqa: A002
+    def load(cls, path, format="fits"):  # noqa: A002
         """
         Load the Spatial MOC from a file.
 
@@ -1391,7 +1394,7 @@
         return cls(cls.__create_key, index)
 
     @classmethod
-    def from_string(cls, value, format="ascii"): # noqa: A002
+    def from_string(cls, value, format="ascii"):  # noqa: A002
         """
         Deserialize the Spatial MOC from the given string.
 
@@ -1456,6 +1459,8 @@
     def largest_distance_from_coo_to_vertices(self, coo):
         """Return the largest distance between the given coordinates and vertices of the MOC cells."""
         angle = mocpy.get_largest_distance_from_coo_to_moc_vertices(
-            self._store_index, coo.ra.rad, coo.dec.rad,
+            self._store_index,
+            coo.ra.rad,
+            coo.dec.rad,
         )
         return angle * u.rad